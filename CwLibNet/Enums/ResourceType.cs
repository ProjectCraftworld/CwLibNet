﻿using System.Reflection;
using CwLibNet.Resources;

namespace CwLibNet.Enums;

public struct ResourceType
{
<<<<<<< HEAD
    public static readonly ResourceType
        Invalid = new(null, 0, "unknown/", ""),
        Texture = new("TEX", 1, "textures/", ".tex"),
        GtfTexture = new("GTF", 1, "textures/", ".tex"),
        Mesh = new("MSH", 2, typeof(RMesh), "meshes/", ".mol"),
        PixelShader = new(null, 3, "shaders/fragment/", ".fpo"),
        VertexShader = new(null, 4, "shaders/vertex/", ".vpo"),
        Animation = new("ANM", 5, typeof(RAnimation), "animations/", ".anim"),
        GuidSubstitution = new("GSB", 6, "guid_subst/", ".gsub"),
        GfxMaterial = new("GMT", 7, typeof(RGfxMaterial), "gfx_materials/", ".gmat"),
        SpuElf = new(null, 8, "spu/", ".sbu"),
        Level = new("LVL", 9, typeof(RLevel), "levels/", ".bin"),
        Filename =
            new(null, 10, "text/",
                ".txt"), // Could be anything really, but generally will refer to either FSB or BIK
        Script = new("FSH", 11, "scripts/", ".ff"),
        SettingsCharacter = new("CHA", 12, "character_settings/", ".cha"),
        FileOfBytes = new(null, 13, "raw_data/", ".raw"),
        SettingsSoftPhys = new("SSP", 14, "softphys_settings/", ".sph"),
        FontFace = new("FNT", 15, typeof(RFontFace), "fonts/", ".fnt"),
        Material = new("MAT", 16, typeof(RMaterial), "physics_materials/", ".mat"),
        DownloadableContent = new("DLC", 17, typeof(RDLC), "dlc/", ".dlc"),
        EditorSettings = new(null, 18, "editor_settings/", ".edset"),
        Joint = new("JNT", 19, typeof(RJoint), "joints/", ".joint"),
        GameConstants = new("CON", 20, "constants/", ".con"),
        PoppetSettings = new("POP", 21, "poppet_settings/", ".pop"),
        CachedLevelData = new("CLD", 22, "cached/levels/", ".cld"),
        // SyncedProfile = new("PRF", 23, typeof(RSyncedProfile), "profiles/synced/", ".pro"),
        Bevel = new("BEV", 24, /* typeof(RBevel), */ "bevels/", ".bev"),
        Game = new("GAM", 25, "game/", ".game"),
        SettingsNetwork = new("NWS", 26, "network_settings/", ".nws"),
        // Packs = new("PCK", 27, typeof(RPacks), "packs/", ".pck"),
        // BigProfile = new("BPR", 28, typeof(RBigProfile), "profiles/big/", ".bpr"),
        SlotList = new("SLT", 29, typeof(RSlotList), "slots/", ".slt"),
        Translation = new(null, 30, typeof(RTranslationTable), "translations/", ".trans"),
        AdventureCreateProfile = new("ADC", 31, typeof(RAdventureCreateProfile), "adventure_data/create/", ".adc"),
        // LocalProfile = new("IPR", 32, typeof(RLocalProfile), "profiles/local/", ".ipr"),
        LimitsSettings = new("LMT", 33, "limits/", ".lmt"),
        Tutorials = new("TUT", 34, "tutorials/", ".tut"),
        GuidList = new("GLT", 35, "guids/", ".glst"),
        AudioMaterials = new("AUM", 36, "audio_materials/", ".aum"),
        SettingsFluid = new("SSF", 37, "fluid_settings/", ".flu"),
        Plan = new("PLN", 38, typeof(RPlan), "plans/", ".plan"),
        TextureList = new("TXL", 39, "texture_lists/", ".yuv"),
        MusicSettings = new("MUS", 40, "music_settings/", ".mus"),
        MixerSettings = new("MIX", 41, "mixer_settings/", ".mix"),
        ReplayConfig = new("REP", 42, "replays/", ".rep"),
        Palette = new("PAL", 43, typeof(RPalette), "palettes/", ".pal"),
        StaticMesh = new("SMH", 44, "static_meshes/", ".smh"),
        AnimatedTexture = new("ATX", 45, "animated_textures/", ".atx"),
        VoipRecording = new("VOP", 46, "audio/", ".vop"),
        Pins = new("PIN", 47, typeof(RPins), "pins/", ".pin"),
        // Instrument = new("INS", 48, typeof(RInstrument), "instruments/", ".rinst"),
        Sample = new(null, 49, "samples/", ".smp"),
        OutfitList = new("OFT", 50, "outfits/", ".oft"),
        PaintBrush = new("PBR", 51, "paintbrushes/", ".pbr"),
        ThingRecording = new("REC", 52, "recordings/", ".rec"),
        Painting = new("PTG", 53, "paintings/", ".ptg"),
        Quest = new("QST", 54, "quests/", ".qst"),
        AnimationBank = new("ABK", 55, "animations/banks/", ".abnk"),
        AnimationSet = new("AST", 56, "animations/sets/", ".aset"),
        SkeletonMap = new("SMP", 57, "skeletons/maps/", ".smap"),
        SkeletonRegistry = new("SRG", 58, "skeletons/registries/", ".sreg"),
        SkeletonAnimStyles = new("SAS", 59, "skeleton/animation_styles/", ".sas"),
        CrossplayVita = new(null, 60, "crossplay_data/", ".cpv"),
        StreamingChunk = new("CHK", 61, "streaming_chunks/", ".chk"),
        AdventureSharedData = new("ADS", 62, "adventure_data/shared/", ".ads"),
        AdventurePlayProfile = new("ADP", 63, "adventure_data/play_profiles/", ".adp"),
        AnimationMap = new("AMP", 64, "animations/maps/", ".amap"),
        CachedCostumeData = new("CCD", 65, "cached_costume_data/", ".ccd"),
        DataLabels = new("DLA", 66, "datalabels/", ".dla"),
        AdventureMaps = new("ADM", 67, "adventure_data/maps/", ".adm"); //,
    // Custom Toolkit/Workbench resources
    // BoneSet = new("BST", 128, typeof(RBoneSet), "bonesets/", ".boneset");
    // SHADER_CACHE = new("CGC", 129, RShaderCache.class, "shader_caches/", ".shadercache"),
    // SCENE_GRAPH = new("SCE", 130, RSceneGraph.class, "scenes/", ".sg"),
    // TYPE_LIBRARY = new("LIB", 131, "type_library/", ".lib");
=======
    public struct ResourceType
    {
        public static readonly ResourceType
            Invalid = new(null, 0, "unknown/", ""),
            Texture = new("TEX", 1, "textures/", ".tex"),
            GtfTexture = new("GTF", 1, "textures/", ".tex"),
            Mesh = new("MSH", 2, typeof(RMesh), "meshes/", ".mol"),
            PixelShader = new(null, 3, "shaders/fragment/", ".fpo"),
            VertexShader = new(null, 4, "shaders/vertex/", ".vpo"),
            Animation = new("ANM", 5, typeof(RAnimation), "animations/", ".anim"),
            GuidSubstitution = new("GSB", 6, "guid_subst/", ".gsub"),
            GfxMaterial = new("GMT", 7, typeof(RGfxMaterial), "gfx_materials/", ".gmat"),
            SpuElf = new(null, 8, "spu/", ".sbu"),
            Level = new("LVL", 9, /* typeof(RLevel), */"levels/", ".bin"),
            Filename =
                new(null, 10, "text/",
                    ".txt"), // Could be anything really, but generally will refer to either FSB or BIK
            Script = new("FSH", 11, "scripts/", ".ff"),
            SettingsCharacter = new("CHA", 12, "character_settings/", ".cha"),
            FileOfBytes = new(null, 13, "raw_data/", ".raw"),
            SettingsSoftPhys = new("SSP", 14, "softphys_settings/", ".sph"),
            FontFace = new("FNT", 15, typeof(RFontFace), "fonts/", ".fnt"),
            Material = new("MAT", 16, typeof(RMaterial), "physics_materials/", ".mat"),
            DownloadableContent = new("DLC", 17, typeof(RDLC), "dlc/", ".dlc"),
            EditorSettings = new(null, 18, "editor_settings/", ".edset"),
            Joint = new("JNT", 19, typeof(RJoint), "joints/", ".joint"),
            GameConstants = new("CON", 20, "constants/", ".con"),
            PoppetSettings = new("POP", 21, "poppet_settings/", ".pop"),
            CachedLevelData = new("CLD", 22, "cached/levels/", ".cld"),
            SyncedProfile = new("PRF", 23, typeof(RSyncedProfile), "profiles/synced/", ".pro"),
            Bevel = new("BEV", 24, /* typeof(RBevel), */ "bevels/", ".bev"),
            Game = new("GAM", 25, "game/", ".game"),
            SettingsNetwork = new("NWS", 26, "network_settings/", ".nws"),
            // Packs = new("PCK", 27, typeof(RPacks), "packs/", ".pck"),
            BigProfile = new("BPR", 28, typeof(RBigProfile), "profiles/big/", ".bpr"),
            SlotList = new("SLT", 29, typeof(RSlotList), "slots/", ".slt"),
            Translation = new(null, 30, typeof(RTranslationTable), "translations/", ".trans"),
            AdventureCreateProfile = new("ADC", 31, typeof(RAdventureCreateProfile), "adventure_data/create/", ".adc"),
            LocalProfile = new("IPR", 32, typeof(RLocalProfile), "profiles/local/", ".ipr"),
            LimitsSettings = new("LMT", 33, "limits/", ".lmt"),
            Tutorials = new("TUT", 34, "tutorials/", ".tut"),
            GuidList = new("GLT", 35, "guids/", ".glst"),
            AudioMaterials = new("AUM", 36, "audio_materials/", ".aum"),
            SettingsFluid = new("SSF", 37, "fluid_settings/", ".flu"),
            Plan = new("PLN", 38, typeof(RPlan), "plans/", ".plan"),
            TextureList = new("TXL", 39, "texture_lists/", ".yuv"),
            MusicSettings = new("MUS", 40, "music_settings/", ".mus"),
            MixerSettings = new("MIX", 41, "mixer_settings/", ".mix"),
            ReplayConfig = new("REP", 42, "replays/", ".rep"),
            Palette = new("PAL", 43, typeof(RPalette), "palettes/", ".pal"),
            StaticMesh = new("SMH", 44, "static_meshes/", ".smh"),
            AnimatedTexture = new("ATX", 45, "animated_textures/", ".atx"),
            VoipRecording = new("VOP", 46, "audio/", ".vop"),
            Pins = new("PIN", 47, typeof(RPins), "pins/", ".pin"),
            // Instrument = new("INS", 48, typeof(RInstrument), "instruments/", ".rinst"),
            Sample = new(null, 49, "samples/", ".smp"),
            OutfitList = new("OFT", 50, "outfits/", ".oft"),
            PaintBrush = new("PBR", 51, "paintbrushes/", ".pbr"),
            ThingRecording = new("REC", 52, "recordings/", ".rec"),
            Painting = new("PTG", 53, "paintings/", ".ptg"),
            Quest = new("QST", 54, "quests/", ".qst"),
            AnimationBank = new("ABK", 55, "animations/banks/", ".abnk"),
            AnimationSet = new("AST", 56, "animations/sets/", ".aset"),
            SkeletonMap = new("SMP", 57, "skeletons/maps/", ".smap"),
            SkeletonRegistry = new("SRG", 58, "skeletons/registries/", ".sreg"),
            SkeletonAnimStyles = new("SAS", 59, "skeleton/animation_styles/", ".sas"),
            CrossplayVita = new(null, 60, "crossplay_data/", ".cpv"),
            StreamingChunk = new("CHK", 61, "streaming_chunks/", ".chk"),
            AdventureSharedData = new("ADS", 62, "adventure_data/shared/", ".ads"),
            AdventurePlayProfile = new("ADP", 63, "adventure_data/play_profiles/", ".adp"),
            AnimationMap = new("AMP", 64, "animations/maps/", ".amap"),
            CachedCostumeData = new("CCD", 65, "cached_costume_data/", ".ccd"),
            DataLabels = new("DLA", 66, "datalabels/", ".dla"),
            AdventureMaps = new("ADM", 67, "adventure_data/maps/", ".adm"); //,
            // Custom Toolkit/Workbench resources
            // BoneSet = new("BST", 128, typeof(RBoneSet), "bonesets/", ".boneset");
        // SHADER_CACHE = new("CGC", 129, RShaderCache.class, "shader_caches/", ".shadercache"),
        // SCENE_GRAPH = new("SCE", 130, RSceneGraph.class, "scenes/", ".sg"),
        // TYPE_LIBRARY = new("LIB", 131, "type_library/", ".lib");
>>>>>>> b153ac48
    
    public string? Header { get; }
    public int Value { get; }
    public Type? Compressable { get; }
    public readonly string Folder;
    public readonly string Extension;
    
    public ResourceType(string? magic, int value, Type type, string folder, string extension)
    {
        Header = magic;
        Value = value;
        Folder = folder;
        Compressable = type;
        Extension = extension;
    }

    public ResourceType(string? magic, int value, string folder, string extension)
    {
        Header = magic;
        Value = value;
        Compressable = null;
        Folder = folder;
        Extension = extension;
    }

    /**
     * Attempts to get a valid ResourceType from a 3-byte magic header.
     *
     * @param value Magic header
     * @return Resource type
     */
    public static ResourceType FromMagic(string? value)
    {
        if (value.Length > 3)
            value = value[..3];
        value = value.ToUpper();
        return (ResourceType)(typeof(ResourceType).GetFields(BindingFlags.Static | BindingFlags.Public)
            .Where(p => p.FieldType == typeof(ResourceType))
            .Where(p => ((ResourceType)(p.GetValue(null) ?? Invalid)).Header == value).Select(e => e.GetValue(null))
            .FirstOrDefault() ?? Invalid);
    }

    /// <summary>
    /// Attempts to get a valid ResourceType from the value index.
    /// </summary>
    /// <param name="value">Resource value index</param>
    /// <returns>Resource type</returns>
    public static ResourceType FromType(int value)
    {
        return (ResourceType)(typeof(ResourceType).GetFields(BindingFlags.Static | BindingFlags.Public)
            .Where(p => p.FieldType == typeof(ResourceType))
            .Where(p => ((ResourceType)(p.GetValue(null) ?? Invalid)).Value == value).Select(e => e.GetValue(null))
            .FirstOrDefault() ?? Invalid);
    }
}<|MERGE_RESOLUTION|>--- conflicted
+++ resolved
@@ -5,7 +5,6 @@
 
 public struct ResourceType
 {
-<<<<<<< HEAD
     public static readonly ResourceType
         Invalid = new(null, 0, "unknown/", ""),
         Texture = new("TEX", 1, "textures/", ".tex"),
@@ -83,9 +82,21 @@
     // SHADER_CACHE = new("CGC", 129, RShaderCache.class, "shader_caches/", ".shadercache"),
     // SCENE_GRAPH = new("SCE", 130, RSceneGraph.class, "scenes/", ".sg"),
     // TYPE_LIBRARY = new("LIB", 131, "type_library/", ".lib");
-=======
-    public struct ResourceType
-    {
+    
+    public string? Header { get; }
+    public int Value { get; }
+    public Type? Compressable { get; }
+    public readonly string Folder;
+    public readonly string Extension;
+    
+    public ResourceType(string? magic, int value, Type type, string folder, string extension)
+    {
+        Header = magic;
+        Value = value;
+        Folder = folder;
+        Compressable = type;
+        Extension = extension;
+    }
         public static readonly ResourceType
             Invalid = new(null, 0, "unknown/", ""),
             Texture = new("TEX", 1, "textures/", ".tex"),
@@ -163,22 +174,21 @@
         // SHADER_CACHE = new("CGC", 129, RShaderCache.class, "shader_caches/", ".shadercache"),
         // SCENE_GRAPH = new("SCE", 130, RSceneGraph.class, "scenes/", ".sg"),
         // TYPE_LIBRARY = new("LIB", 131, "type_library/", ".lib");
->>>>>>> b153ac48
-    
-    public string? Header { get; }
-    public int Value { get; }
-    public Type? Compressable { get; }
-    public readonly string Folder;
-    public readonly string Extension;
-    
-    public ResourceType(string? magic, int value, Type type, string folder, string extension)
-    {
-        Header = magic;
-        Value = value;
-        Folder = folder;
-        Compressable = type;
-        Extension = extension;
-    }
+    
+        public string? Header { get; }
+        public int Value { get; }
+        public Type? Compressable { get; }
+        public string Folder { get; }
+        public string Extension { get; }
+    
+        public ResourceType(string? magic, int value, Type type, string folder, string extension)
+        {
+            this.Header = magic;
+            this.Value = value;
+            this.Folder = folder;
+            this.Compressable = type;
+            this.Extension = extension;
+        }
 
     public ResourceType(string? magic, int value, string folder, string extension)
     {
